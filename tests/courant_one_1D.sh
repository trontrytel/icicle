--- conflicted
+++ resolved
@@ -20,13 +20,8 @@
 #                  if [ $sdom = "serial" -a $nssdom != 1 ]; then continue; fi
 
                   # the actual test
-<<<<<<< HEAD
-                  cmd="../icicle"
+                  cmd="../icicle --ini origin-one"
                   cmd="$cmd --bits $bits --dt 1 --grd.dx 1 --grd.dy 1 --grd.dz 1 --grd arakawa-c-lorenz"
-=======
-                  cmd="../icicle --ini origin-one"
-                  cmd="$cmd --bits $bits --dt 1 --grd.dx 1 --grd.dy 1 --grd.dz 1 --grd arakawa-c"
->>>>>>> b6a1bff3
                   cmd="$cmd --vel uniform --vel.uniform.u $u --vel.uniform.v 0 --vel.uniform.w 0"
                   cmd="$cmd --nt $nt --nx 20 --ny 1 --nz 1 --adv $adv --slv $slv --out gnuplot --nsd $nsd"
 # TODO: --sdom $sdom --nssdom $nssdom --nout $nout"
