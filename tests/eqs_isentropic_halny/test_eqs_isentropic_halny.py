## @file
#  @author Sylwester Arabas <slayoo@igf.fuw.edu.pl>
#  @author Anna Jaruga <ajaruga@igf.fuw.edu.pl>
#  @copyright University of Warsaw
#  @date February 2012
#  @section LICENSE
#    GPLv3+ (see the COPYING file or http://www.gnu.org/licenses/)

import numpy as np                       # arrays
import subprocess                        # shell calls
import matplotlib as mpl
mpl.use('Agg')
import matplotlib.pyplot as plt
import matplotlib.cm as cm
from Scientific.IO.NetCDF import NetCDFFile

<<<<<<< HEAD
# simulation parameteters (from isopc_yale.::SHAWAT2 by P.K.Smolarkiewicz)
nx = 161     # 161  # [1]
nz = 61      # 61   # [1]
dx = 3e3     # 3e3  # [m]
dz = 300.    # 300. # [m]
dt = 6.      # 6.   # [s]
bv = .012    # .012 # [1/s] 
mount_amp = 1.6e3
mount_ro1 = 20e3
uscal = 10.  # 10. # [m/s]

fct = 0 # 1
iord = 1 # 2

nt = 200 # 8000
=======
############################################################################
# simulation parameteters (from isopc_yale.::SHAWAT2 by P.K.Smolarkiewicz) #
############################################################################
nx = 100      # 161  # [1]
nz = 50      # 61   # [1]
dx = 3e3     # 3e3  # [m]
dz = 600.    # 300. # [m]
dt = 5.      # 6.   # [s]
bv = .012    # .012 # [1/s] (Brunt-Vaisala frequency)
mount_amp = 1.6e3
mount_ro1 = 20e3
uscal = 10.  # 10. # [m/s]
p_surf = 101300.
th_surf = 300.
fct = 1
iord = 2
nt = 40 # 8000
>>>>>>> 7d62e06e
nout = nt # 2000

############################################################################
# physical constants & heper routines for thermodynamics
############################################################################
g = 9.81
cp = 1005.
Rd = 8.314472 / 0.02896
Rdcp = Rd / cp
p0 = 100000 # [Pa] (in definition of theta)
st0 = bv**2 / g

# the witch of Agnesi shape
def witch(x, a):
  return 1. / (1 + (x/a)**2)

# potential temperature for constant stability layer
# st = 1/th dth/dz  -->  th = th_0 * exp(st * (z - z0)) 
def theta(z, st, th_c):
  return th_c * np.exp(st * z)

# height of the top of a layer
def alt(th_up, th_dn, st, z_dn):
  return z_dn + 1./st * np.log(th_up / th_dn)

# pressure profile for hydrostatic constant-stability layer
#         _                                         _  cp/Rd
#        | g p0^Rd/cp  /  1        1  \              |
# p(z) = | ---------  | ------ - ----- | + p_c^Rd/cp |
#        |_  cp st     \ th(z)   th_c /             _|
#                        
def pres(z, st, th_c, p_c):
  return (
    g*p0**(Rdcp)/cp/st*(1/theta(z,st,th_c)-1/th_c)+p_c**(Rdcp)
  )**(1./Rdcp)

# stability within a constant-stability layer defined by 
# thetas and pressures at the bottom and top
#       g       p0^Rd/cp        / 1     1   \
# st = --- ------------------- | --- - ----  |
#      cp  p^Rd/cp - p_c^Rd/cp  \ th   th_c /
def sta(p_dn, p_up, th_dn, th_up):
  return g / cp * (1/th_up - 1/th_dn) * p0**(Rdcp) / (p_up**Rdcp - p_dn**Rdcp)

############################################################################
# first: creating a netCDF file with the initial condition                 #
############################################################################
f = NetCDFFile('ini.nc', 'w')

f.createDimension('X', nx)
f.createDimension('Y', 1) #TODO: should not be needed
f.createDimension('Z', 1) #TODO: should not be needed
f.createDimension('level', nz)

v_dp = [None]*nz
v_qx = [None]*nz
v_qy = [None]*nz
for lev in range(nz) :
  v_dp[lev] = f.createVariable('dp_' + str(lev), 'd', ('X',))
  v_qx[lev] = f.createVariable('qx_' + str(lev), 'd', ('X',))
  #v_qy[lev] = f.createVariable('qy_' + str(lev), 'd', ('X',)) # TODO: should not be needed
  #v_qy[lev][:] = 0. # TODO: should not be needed

# potential temperatures of the layers (characteristic values)
v_dtheta = f.createVariable('dtheta', 'd', ('level',))
dtheta = np.zeros(nz, dtype='float')
for lev in range(nz) :
  dtheta[lev] = theta((lev+1) * dz, st0, th_surf) - theta((lev) * dz, st0, th_surf) 
  v_dtheta[lev] = dtheta[lev]

# topography and its spatial derivatives of the topography
topo_z = mount_amp * witch(dx * (np.arange(nx+2, dtype='float') - .5 * (nx+1)), mount_ro1)
v_dHdx = f.createVariable('dHdx', 'd', ('X',))
v_dHdx[:] = (topo_z[2:] - topo_z[0:-2]) / (2. * dx)
v_dHdy = f.createVariable('dHdy', 'd', ('X',)) # should not be needed
v_dHdy[:] = 0. # TODO: should not be needed
topo_z = topo_z[1:-1]

# initilising pressure intervals with topography adjustment
topo_p = pres(topo_z, st0, th_surf, p_surf)
p_top = pres(nz * dz, st0, th_surf, p_surf)
p_up = np.zeros(nx, dtype='float') + p_top
p_dn = np.zeros(nx, dtype='float')
for lev in range(nz-1,-1,-1) :
  for i in range(nx):
    p_dn[i] = min(pres(lev * dz, st0, th_surf, p_surf), topo_p[i])
    v_dp[lev][i] = p_dn[i] - p_up[i]
  p_up[:] = p_dn[:]

# initialising momenta
for lev in range(nz-1,-1,-1) :
  for i in range(nx):
    v_qx[lev][i] = uscal * v_dp[lev][i]

# clsing the netCDF tile
f.close()

############################################################################
# second: running the model                                                #
############################################################################
cmd = (
  '../../icicle',
  '--ini','netcdf',
  '--ini.netcdf.file','ini.nc',
  '--eqs','isentropic',
    '--eqs.isentropic.nlev',str(nz),
    '--eqs.isentropic.p_max',str(pres(nz * dz, st0, th_surf, p_surf)),
  '--grd.dx',str(dx),
  '--grd.nx',str(nx),
  '--adv','mpdata',
    '--adv.mpdata.fct',str(fct),
    '--adv.mpdata.iord',str(iord),
  '--vel','momeq_extrapol',
  '--nt',str(nt),'--dt',str(dt),'--nout',str(nout),
  '--out','netcdf','--out.netcdf.file','out.nc',
  '--slv','serial','--nsd','1'
)
subprocess.check_call(cmd)

# third: generating a plot
f = NetCDFFile('out.nc', 'r')
fig = plt.figure()
ax = fig.add_subplot(111)
ax.set_xlabel('X [m]')
ax.set_ylabel('h [m]')

X = f.variables['X']
ax.fill(X, topo_z, color='#BBBBBB', linewidth=0)
#plt.ylim([0,nz*dz])
plt.xlim([0,nx*dx])

# TODO: animation!
for t in range(nt/nout+1):
  # from top to bottom - calculating pressures
  p_dn = np.zeros(nx) + p_top
  for lev in range(nz-1,-1,-1) :
    p_dn[:] += (f.variables['dp_' + str(lev)])[t,:,0,0]

  # from bottom to top - calculating heights
  th_dn = th_surf
  z_dn = topo_z
  z_up = np.zeros(nx)
  for lev in range(nz) :
    # calculating isentrope height
    dp = (f.variables['dp_' + str(lev)])[t,:,0,0]
    th_up = th_dn + dtheta[lev]
    st = sta(p_dn, p_dn - dp, th_dn, th_up)
    z_up = alt(th_up, th_dn, st, z_dn)
    # plotting
    ax.plot(X, z_dn, color=cm.gist_heat((1.*lev)/nz,1))
    ax.plot(X, z_up, color=cm.gist_heat((1.*lev)/nz,1))
    # storing values for the next iteration
    z_dn = z_up
    th_dn = th_up
    p_dn -= dp

plt.savefig('fig1.svg')<|MERGE_RESOLUTION|>--- conflicted
+++ resolved
@@ -14,23 +14,6 @@
 import matplotlib.cm as cm
 from Scientific.IO.NetCDF import NetCDFFile
 
-<<<<<<< HEAD
-# simulation parameteters (from isopc_yale.::SHAWAT2 by P.K.Smolarkiewicz)
-nx = 161     # 161  # [1]
-nz = 61      # 61   # [1]
-dx = 3e3     # 3e3  # [m]
-dz = 300.    # 300. # [m]
-dt = 6.      # 6.   # [s]
-bv = .012    # .012 # [1/s] 
-mount_amp = 1.6e3
-mount_ro1 = 20e3
-uscal = 10.  # 10. # [m/s]
-
-fct = 0 # 1
-iord = 1 # 2
-
-nt = 200 # 8000
-=======
 ############################################################################
 # simulation parameteters (from isopc_yale.::SHAWAT2 by P.K.Smolarkiewicz) #
 ############################################################################
@@ -48,7 +31,6 @@
 fct = 1
 iord = 2
 nt = 40 # 8000
->>>>>>> 7d62e06e
 nout = nt # 2000
 
 ############################################################################
