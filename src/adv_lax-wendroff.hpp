/** @file
 *  @author Sylwester Arabas <slayoo@igf.fuw.edu.pl>
 *  @copyright University of Warsaw
 *  @date November 2011
 *  @section LICENSE
 *    GPL v3 (see the COPYING file or http://www.gnu.org/licenses/)
 *  @section DESCRIPTION
 *    an implementation of the Lax-Wendroff scheme following eq. 4 in
 *    Fischer and Renner 1972, MWR 100, no. 9
 *    (with the assumption that velocity field does not change with time)
 */
#ifndef ADV_LAX_WENDROFF_HPP
#  define ADV_LAX_WENDROFF_HPP

#  include "adv.hpp"

template <typename real_t> 
class adv_lax_wendroff : public adv<real_t> 
{
  public: const int stencil_extent() { return 3; }
  public: const int time_levels() { return 3; } // ?
  public: const int num_steps() { return 1; } // ?

<<<<<<< HEAD
  public: void op(int, Array<real_t, 3>* psi[], 
=======
  public: 
  template <class idx>
  void op(Array<real_t, 3>* psi[], 
>>>>>>> f0038c68
    const Range &i, 
    const Range &j, 
    const Range &k, 
    const int n, const int step,
    const Array<real_t, 3> &Cx, 
    const Array<real_t, 3> &, 
    const Array<real_t, 3> &
  )
  {
    assert(step == 1);
    error_macro("not implemented yet")
/*
    (*psi[n+1])(i) -= 
      .5 * 
      (Cx(i+grid.p_half) + Cx(i-grid.m_half)) 
      * ( (*psi[n])(i+1) - (*psi[n])(i-1) );
*/
  }
#  include "adv_hack.cpp"
};
#endif<|MERGE_RESOLUTION|>--- conflicted
+++ resolved
@@ -21,13 +21,9 @@
   public: const int time_levels() { return 3; } // ?
   public: const int num_steps() { return 1; } // ?
 
-<<<<<<< HEAD
-  public: void op(int, Array<real_t, 3>* psi[], 
-=======
   public: 
   template <class idx>
   void op(Array<real_t, 3>* psi[], 
->>>>>>> f0038c68
     const Range &i, 
     const Range &j, 
     const Range &k, 
