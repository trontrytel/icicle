--- conflicted
+++ resolved
@@ -25,7 +25,6 @@
   private: int iord;
   private: bool cache;
   private: grd_arakawa_c_lorenz<real_t> *grid;
-  private: auto_ptr<Array<real_t, 3> > caches[3]; // antidiffusive velocity caches
 
   public: adv_mpdata(grd_arakawa_c_lorenz<real_t> *grid, int iord, bool cache = false) 
     : iord(iord), cache(cache), grid(grid)
@@ -34,11 +33,6 @@
   }
 
 #    define mpdata_F(p1, p2, U) (.5 * (U + abs(U)) * p1 + .5 * (U - abs(U)) * p2)
-<<<<<<< HEAD
-  public: void op_helper(int dim, const real_t sign, const Range &il, const Range &ic, const Range &ir,
-    const Range &i, const Range &j, const Range &k, Array<real_t, 3>* psi[], const int n,
-    const Array<real_t, 3> &Cx, const Array<real_t, 3> &Cy, const Array<real_t, 3> &Cz
-=======
   public: 
   template <class idx>
   void op_helper(const real_t sign, const Range &il, const Range &ic, const Range &ir,
@@ -47,19 +41,8 @@
     const Array<real_t, 3> &Cx, 
     const Array<real_t, 3> &Cy, 
     const Array<real_t, 3> &Cz
->>>>>>> f0038c68
   )
   {
-    if (cache)
-    {
-      if (caches[0].get() == NULL) // not allocated yet
-      {
-        int nx=Cx.cols(), ny=Cx.rows(), nz=Cx.depth();
-        caches[0].reset(new Array<real_t, 3>(nx, ny, nz));
-        caches[1].reset(new Array<real_t, 3>(nx, ny, nz));
-        caches[2].reset(new Array<real_t, 3>(nx, ny, nz));
-      }
-    }
     // preprocessor macros are the only option as methods cannot return parts of Blitz expressions 
 #    define mpdata_A(pr, pl) \
        where(pr + pl > 0, \
@@ -76,16 +59,7 @@
 #    define mpdata_CB(pru, plu, prd, pld, U, V) (U * V * mpdata_B(pru, plu, prd, pld)) 
     (*psi[n+1])(idx(i,j,k)) += sign * (
       mpdata_F(
-<<<<<<< HEAD
-        (*psi[n])(il, j, k), (*psi[n])(ir, j, k),
-// TODO na jutro: 
-// - 6 tablicy w cache'u
-// - poniższy nawias -> makro preprocesora
-// - zapisanie wyniku lub nie w zależności od wartości cache
-// - metody getCache() do uzycia w klasie pochodnej (adv_mpdata_fct)
-=======
         (*psi[n])(idx(il, j, k)), (*psi[n])(idx(ir, j, k)),
->>>>>>> f0038c68
         (
           mpdata_CA( 
             (*psi[n])(idx(ir, j, k)), (*psi[n])(idx(il, j, k)), // pl, pr
@@ -117,11 +91,6 @@
 #    undef mpdata_CB
   }
 
-<<<<<<< HEAD
-  public: void op(int dim, Array<real_t, 3>* psi[], 
-    const Range &i, const Range &j, const Range &k, const int n, const int step,
-    const Array<real_t, 3> &Cx, const Array<real_t, 3> &Cy, const Array<real_t, 3> &Cz
-=======
   public: 
   template <class idx>
   void op(Array<real_t, 3>* psi[], 
@@ -130,7 +99,6 @@
     const Array<real_t, 3> &Cx, 
     const Array<real_t, 3> &Cy, 
     const Array<real_t, 3> &Cz
->>>>>>> f0038c68
   )
   {
     if (step == 1)
@@ -140,13 +108,8 @@
       );
     else 
     {
-<<<<<<< HEAD
-      op_helper(dim, -1, i  , i+grid->p_half, i+1, i, j, k, psi, n, Cx, Cy, Cz);
-      op_helper(dim, +1, i-1, i-grid->m_half, i  , i, j, k, psi, n, Cx, Cy, Cz);
-=======
       op_helper<idx>(-1, i  , i+grid->p_half, i+1, i, j, k, psi, n, Cx, Cy, Cz);
       op_helper<idx>(+1, i-1, i-grid->m_half, i  , i, j, k, psi, n, Cx, Cy, Cz);
->>>>>>> f0038c68
     }
   }
 #    undef mpdata_F
