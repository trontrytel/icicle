--- conflicted
+++ resolved
@@ -1064,13 +1064,9 @@
         * dt // timestep
         / dv // volume
         * si::square_metres * phc::pi<real_t>() * pow(this->rw_of_xi(stat.xi[id1]) + this->rw_of_xi(stat.xi[id2]), 2) // geometrical cross-section
-        * real_t(10); // collection efficiency TODO!!!
+        * real_t(1); // collection efficiency TODO!!!
       assert(prob < 1);
-<<<<<<< HEAD
 //if (prob >= 1) std::cerr << "prob >= 1!" << std::endl;
-=======
-if (prob >= 1) std::cerr << "prob >= 1!" << std::endl;
->>>>>>> edff5336
 
       // tossing a random number and returning if unlucky
       if (prob < rand()) return;
