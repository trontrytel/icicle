--- conflicted
+++ resolved
@@ -122,9 +122,9 @@
 
   public: void advect(adv<real_t> *a, int n, int s, quantity<si::time, real_t> dt)
   {
-<<<<<<< HEAD
+/*
     a->op3D(psi_ijk, psi_jki, psi_kij, *i, *j, *k, n, s, *Cx, *Cy, *Cz);
-=======
+*/
     // op() uses the -= operator so the first assignment happens here
     *psi[n+1] = *psi[0]; 
 
@@ -134,7 +134,6 @@
       a->op_jki(psi, *i, *j, *k, n, s, *Cy, *Cz, *Cx); // Y
     if (nz != 1) 
       a->op_kij(psi, *i, *j, *k, n, s, *Cz, *Cx, *Cy); // Z
->>>>>>> f0038c68
   }
 
   public: void cycle_arrays(const int n)
