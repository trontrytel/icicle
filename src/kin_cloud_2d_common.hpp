#pragma once

#include <libmpdata++/solvers/adv/mpdata_2d.hpp>
// note: FCT cannot be used as of now as the density is not constant in space here!
#include <libmpdata++/solvers/adv/mpdata_fct_2d.hpp>
#include <libmpdata++/solvers/adv+rhs/solver_inhomo.hpp>
#include <libmpdata++/output/hdf5.hpp>

using namespace libmpdataxx; // TODO: not here?

template <
  typename real_t,
  int n_iters,
  typename ix_t,
  int n_eqs
>
<<<<<<< HEAD
class kin_cloud_2d_common : public solvers::inhomo_solver<solvers::mpdata_fct_2d<real_t, n_iters, n_eqs, formulae::mpdata::iga | formulae::mpdata::toa>, solvers::strang>
{
  using parent_t = solvers::inhomo_solver<solvers::mpdata_fct_2d<real_t, n_iters, n_eqs, formulae::mpdata::iga | formulae::mpdata::toa>, solvers::strang>;
=======
class kin_cloud_2d_common : public 
    output::hdf5<
      solvers::inhomo_solver<
	solvers::mpdata_2d<real_t, n_iters, n_eqs>, 
	solvers::strang
    >
  >
{
  using parent_t = output::hdf5<solvers::inhomo_solver<solvers::mpdata_2d<real_t, n_iters, n_eqs>, solvers::strang>>;
>>>>>>> a93c7b05

  protected:

  typename parent_t::arr_t rhod;
  real_t dx, dz; // 0->dx, 1->dy ! TODO

  public:

  typedef ix_t ix;

  struct params_t : parent_t::params_t 
  { 
    std::vector<real_t> rhod; // profile
    real_t dx = 0, dz = 0;
  };

  // ctor
  kin_cloud_2d_common( 
    typename parent_t::ctor_args_t args, 
    const params_t &p
  ) : 
    parent_t(args, p),
    rhod(args.mem->tmp[__FILE__][0][0]),
    dx(p.dx),
    dz(p.dz)
  {
    assert(p.rhod.size() == this->j.last()+1);
    assert(dx != 0);
    assert(dz != 0);

    // initialising rhod array columnwise with data from the p.rhod profile
    for (int i = this->i.first(); i <= this->i.last(); ++i)
      for (int j = this->j.first(); j <= this->j.last(); ++j)
	rhod(i, j) = p.rhod[j];
  }  

  static void alloc(typename parent_t::mem_t *mem, const int nx, const int ny)
  {
    using namespace libmpdataxx::arakawa_c;
    parent_t::alloc(mem, nx, ny);
    const rng_t i(0, nx-1), j(0, ny-1);
    mem->tmp[__FILE__].push_back(new arrvec_t<typename parent_t::arr_t>());
    mem->tmp[__FILE__].back().push_back(new typename parent_t::arr_t(i^parent_t::halo, j^parent_t::halo)); // rhod
  }
};<|MERGE_RESOLUTION|>--- conflicted
+++ resolved
@@ -14,11 +14,6 @@
   typename ix_t,
   int n_eqs
 >
-<<<<<<< HEAD
-class kin_cloud_2d_common : public solvers::inhomo_solver<solvers::mpdata_fct_2d<real_t, n_iters, n_eqs, formulae::mpdata::iga | formulae::mpdata::toa>, solvers::strang>
-{
-  using parent_t = solvers::inhomo_solver<solvers::mpdata_fct_2d<real_t, n_iters, n_eqs, formulae::mpdata::iga | formulae::mpdata::toa>, solvers::strang>;
-=======
 class kin_cloud_2d_common : public 
     output::hdf5<
       solvers::inhomo_solver<
@@ -28,7 +23,6 @@
   >
 {
   using parent_t = output::hdf5<solvers::inhomo_solver<solvers::mpdata_2d<real_t, n_iters, n_eqs>, solvers::strang>>;
->>>>>>> a93c7b05
 
   protected:
 
