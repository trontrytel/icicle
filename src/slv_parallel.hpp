--- conflicted
+++ resolved
@@ -17,11 +17,7 @@
   private: int nsd; // number of subdomains within this solver
   private: int nxs; // number of points per subdomain
   private: int i_min; // i_min for this set of subdomains
-<<<<<<< HEAD
-  private: auto_ptr<slv_serial<real_t> > *slvs; // TODO: vector_ptr!
-=======
   private: unique_ptr<slv_serial<real_t> > *slvs; // TODO: vector_ptr!
->>>>>>> 97652491
   private: adv<real_t> *fllbck, *advsch;
   private: stp<real_t> *setup; 
  
@@ -77,10 +73,7 @@
 
   public: void integ_loop_sd(int sd) 
   {
-<<<<<<< HEAD
-=======
     assert(fllbck == NULL || fllbck->num_steps() == 1);
->>>>>>> 97652491
     bool 
       has_qx = setup->equations->has_qx(), 
       has_qy = setup->equations->has_qy(), 
@@ -95,10 +88,6 @@
     {   
       adv<real_t> *a;
       bool fallback = this->choose_an(&a, &n, t, advsch, fllbck);
-<<<<<<< HEAD
-      assert(!(fallback && a->num_steps() > 1));
-=======
->>>>>>> 97652491
 
       if (t % setup->nout == 0) record(sd, n, t / setup->nout);
       for (int e = 0; e < setup->equations->n_vars(); ++e)
@@ -129,12 +118,8 @@
         if (has_qx) slvs[sd]->fill_halos(idx_qx, n + 1); 
         if (has_qy) slvs[sd]->fill_halos(idx_qy, n + 1); 
         if (has_qz) slvs[sd]->fill_halos(idx_qz, n + 1); 
-<<<<<<< HEAD
-        barrier(); slvs[sd]->update_velocities(n + 1);
-=======
         barrier(); 
         slvs[sd]->update_velocities(n + 1);
->>>>>>> 97652491
         // TODO: check if not exceeding Courant safety limits
       }
 
