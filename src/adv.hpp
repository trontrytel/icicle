/** @file
 *  @author Sylwester Arabas <slayoo@igf.fuw.edu.pl>
 *  @copyright University of Warsaw
 *  @date November 2011
 *  @section LICENSE
 *    GPL v3 (see the COPYING file or http://www.gnu.org/licenses/)
 */
#ifndef ADV_HPP
#  define ADV_HPP

#  include "config.hpp" // USE_* defines
#  include "common.hpp" // root class, error reporting, ...
#  include "grd.hpp" // m_half, p_half, ...
<<<<<<< HEAD
#  include "arr.hpp" // m_half, p_half, ...
=======
#  include "idx.hpp"
>>>>>>> f0038c68

template <typename real_t>
class adv : root
{
  public: virtual const int stencil_extent() = 0;
  public: virtual const int time_levels() = 0;
  public: virtual const int num_steps() = 0;

<<<<<<< HEAD
  public: virtual void op(
    int dim, 
    Array<real_t, 3> *psi[], 
    const Range &i, 
    const Range &j, 
    const Range &k, 
=======
  public: virtual void op_ijk(
    Array<real_t, 3> *psi[], 
    const Range &i, const Range &j, const Range &k, 
>>>>>>> f0038c68
    const int n, const int step,
    const Array<real_t, 3> &Cx, const Array<real_t, 3> &Cy, const Array<real_t, 3> &Cz
  ) = 0;

  public: virtual void op_jki(
    Array<real_t, 3> *psi[], 
    const Range &i, const Range &j, const Range &k, 
    const int n, const int step,
    const Array<real_t, 3> &Cx, const Array<real_t, 3> &Cy, const Array<real_t, 3> &Cz
  ) = 0; 

  public: virtual void op_kij(
    Array<real_t, 3> *psi[], 
    const Range &i, const Range &j, const Range &k, 
    const int n, const int step,
    const Array<real_t, 3> &Cx, const Array<real_t, 3> &Cy, const Array<real_t, 3> &Cz
  ) = 0;

  public: virtual void op3D(
    Array<real_t, 3> *psi_ijk[], 
    Array<real_t, 3> *psi_jki[], 
    Array<real_t, 3> *psi_kij[], 
    const Range &i, 
    const Range &j, 
    const Range &k, 
    const int n, const int step,
    arr<real_t> &Cx,
    arr<real_t> &Cy,
    arr<real_t> &Cz
  )
  {
    // op() uses the -= operator so the first assignment happens here
    *psi_ijk[n+1] = *psi_ijk[0];

    if (true) // in extreme cases paralellisaion may make i->first() = i->last()
      op(0, psi_ijk, i, j, k, n, step, Cx.ijk(), Cy.ijk(), Cz.ijk()); // X
    if (j.first() != j.last())
      op(1, psi_jki, j, k, i, n, step, Cy.jki(), Cz.jki(), Cx.jki()); // Y
    if (k.first() != k.last())
      op(2, psi_kij, k, i, j, n, step, Cz.kij(), Cx.kij(), Cy.kij()); // Z
  }
};
#endif<|MERGE_RESOLUTION|>--- conflicted
+++ resolved
@@ -11,11 +11,7 @@
 #  include "config.hpp" // USE_* defines
 #  include "common.hpp" // root class, error reporting, ...
 #  include "grd.hpp" // m_half, p_half, ...
-<<<<<<< HEAD
-#  include "arr.hpp" // m_half, p_half, ...
-=======
 #  include "idx.hpp"
->>>>>>> f0038c68
 
 template <typename real_t>
 class adv : root
@@ -24,18 +20,9 @@
   public: virtual const int time_levels() = 0;
   public: virtual const int num_steps() = 0;
 
-<<<<<<< HEAD
-  public: virtual void op(
-    int dim, 
-    Array<real_t, 3> *psi[], 
-    const Range &i, 
-    const Range &j, 
-    const Range &k, 
-=======
   public: virtual void op_ijk(
     Array<real_t, 3> *psi[], 
     const Range &i, const Range &j, const Range &k, 
->>>>>>> f0038c68
     const int n, const int step,
     const Array<real_t, 3> &Cx, const Array<real_t, 3> &Cy, const Array<real_t, 3> &Cz
   ) = 0;
@@ -54,6 +41,7 @@
     const Array<real_t, 3> &Cx, const Array<real_t, 3> &Cy, const Array<real_t, 3> &Cz
   ) = 0;
 
+/*
   public: virtual void op3D(
     Array<real_t, 3> *psi_ijk[], 
     Array<real_t, 3> *psi_jki[], 
@@ -77,5 +65,6 @@
     if (k.first() != k.last())
       op(2, psi_kij, k, i, j, n, step, Cz.kij(), Cx.kij(), Cy.kij()); // Z
   }
+*/
 };
 #endif