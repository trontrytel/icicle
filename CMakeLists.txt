--- conflicted
+++ resolved
@@ -282,12 +282,7 @@
     ")
   else()
     set(USE_BOOST_TIMER ${Find_Boost_Timer})
-<<<<<<< HEAD
-    set(LINK_FLAGS "${LINK_FLAGS} ${CMAKE_REQUIRED_LIBRARIES}") 
-=======
     target_link_libraries(icicle ${CMAKE_REQUIRED_LIBRARIES})
-    set(CMAKE_CXX_FLAGS "${CMAKE_CXX_FLAGS}")
->>>>>>> 0b13411b
   endif()
 endif()                                                                #
 #### </Boost.Timer> ####################################################
