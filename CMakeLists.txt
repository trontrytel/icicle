## @file
#  @author Sylwester Arabas <slayoo@igf.fuw.edu.pl>
#  @author Anna Jaruga <ajaruga@igf.fuw.edu.pl>
#  @copyright University of Warsaw
#  @date November 2011 - February 2012
#  @section LICENSE
#    GPLv3+ (see the COPYING file or http://www.gnu.org/licenses/)

cmake_minimum_required(VERSION 2.6) # for simplified if-constructs
#TODO: check which version is needed for FeatureSummary

<<<<<<< HEAD
set(CMAKE_CXX_FLAGS_RELEASE "-O3 -ffast-math -DNDEBUG") # TODO : FORCE?
#set(CMAKE_CXX_FLAGS_DEBUG "-O0 -g -DBZ_DEBUG" CACHE STRING "Debug options." FORCE)
set(CMAKE_CXX_FLAGS_DEBUG "-DBZ_DEBUG" CACHE STRING "Debug options." FORCE)
=======
set(CMAKE_CXX_FLAGS_RELEASE "-std=c++0x -O3 -ffast-math -DNDEBUG") # TODO : FORCE?
#set(CMAKE_CXX_FLAGS_DEBUG "-O0 -g -DBZ_DEBUG" CACHE STRING "Debug options." FORCE)
set(CMAKE_CXX_FLAGS_DEBUG "-std=c++0x -DBZ_DEBUG" CACHE STRING "Debug options." FORCE)
>>>>>>> 97652491

if(NOT (
  "${CMAKE_BUILD_TYPE}" STREQUAL "Debug" OR 
  "${CMAKE_BUILD_TYPE}" STREQUAL "Release" 
))
  message(FATAL_ERROR "Please specify the build type, i.e.:
    \$ cmake . -DCMAKE_BUILD_TYPE=Debug   \# (CXX_FLAGS=\"\$CXXFLAGS ${CMAKE_CXX_FLAGS_DEBUG}\")
    or
    \$ cmake . -DCMAKE_BUILD_TYPE=Release \# (CXX_FLAGS=\"\$CXXFLAGS ${CMAKE_CXX_FLAGS_RELEASE}\")")
endif()

project(icicle CXX)

set(TMP "src/cfg.hpp")
foreach(d .;doc;tests;src)
  set(TMP "${TMP};${d}/Makefile;${d}/CMakeCache.txt;${d}/cmake_install.cmake;${d}/CMakeFiles;${d}/Testing;${d}/CTestTestfile.cmake")
endforeach()
set_directory_properties(PROPERTIES ADDITIONAL_MAKE_CLEAN_FILES "${TMP}")

# we use CheckCXXSource* macros only not to require a C compiler
include(CheckCXXSourceCompiles) 
include(CheckCXXSourceRuns)

# describing available options
include(FeatureSummary)
macro(icicle_option var desc onoff)
  option(${var} ${desc} ${onoff})
  add_feature_info(${var} ${var} ${desc})
endmacro()

#### <-DFLOAT=NO, -DDOUBLE=NO, -DLDOUBLE=NO> ###########################
#TODO: check if __float128 is actually supported by the compiler...
icicle_option(FLOAT "'float' type support (i.e. single precision, 32 bits)" ON)
icicle_option(DOUBLE "'double' type support (i.e. double precision, 64 bits)" ON)
icicle_option(LDOUBLE "'long double' type support (compiler-dependent, 80 bits for GCC on x86_64)" ON)
#icicle_option(FLOAT128 "'__float128' type support (GNU extension, 128 bits)" ON)
if(NOT "${FLOAT}" STREQUAL "NO")                                       
  set(USE_FLOAT TRUE)
  if(NOT "${DOUBLE}" STREQUAL "NO")
    set(USE_DOUBLE TRUE)
    if(NOT "${LDOUBLE}" STREQUAL "NO")
      set(USE_LDOUBLE TRUE)
#      if(NOT "${FLOAT128}" STREQUAL "NO")
#        set(USE_FLOAT128 TRUE)
#        add_executable(icicle src/icicle.cpp src/mdl_flt.cpp src/mdl_dbl.cpp src/mdl_ldb.cpp src/mdl_128.cpp)
#      else()
        add_executable(icicle src/icicle.cpp src/mdl_flt.cpp src/mdl_dbl.cpp src/mdl_ldb.cpp)
#      endif()
    else()
      add_executable(icicle src/icicle.cpp src/mdl_flt.cpp src/mdl_dbl.cpp)
    endif()
  else()
    add_executable(icicle src/icicle.cpp src/mdl_flt.cpp)
  endif()
elseif(NOT "${DOUBLE}" STREQUAL "NO")
  set(USE_DOUBLE TRUE)
  if(NOT "${LDOUBLE}" STREQUAL "NO")
    set(USE_LDOUBLE TRUE)
#    if(NOT "${FLOAT128}" STREQUAL "NO")
#      add_executable(icicle src/icicle.cpp src/mdl_dbl.cpp src/mdl_ldb.cpp src/mdl_128.cpp)
#    else()
      add_executable(icicle src/icicle.cpp src/mdl_dbl.cpp src/mdl_ldb.cpp)
#    endif()
  else()
    add_executable(icicle src/icicle.cpp src/mdl_dbl.cpp)
  endif()
elseif(NOT "${LDOUBLE}" STREQUAL "NO")
  set(USE_LDOUBLE TRUE)
#  if(NOT "${FLOAT128}" STREQUAL "NO")
#    add_executable(icicle src/mdl_ldb.cpp src/mdl_128.cpp)
#  else()
    add_executable(icicle src/mdl_ldb.cpp)
#  endif()
#elseif(NOT "${FLOAT128}" STREQUAL "NO")
#  add_executable(icicle src/mdl_128.cpp)
else()
  message(FATAL_ERROR "-DFLOAD=NO -DDOUBLE=NO -DLDBOULBE=NO and -DFLOAT128=NO may not be specified all at once!")
endif() 
if("${CMAKE_BUILD_TYPE}" STREQUAL "Debug") 
  target_link_libraries(icicle "-lblitz")
  # TODO: check if debugging actually works, if not suggest recompiling blitz with --enable-shared
endif()
########################################################################

#### <Boost.units> (mandatory) #########################################
check_cxx_source_compiles(
  "#include <boost/units/systems/si.hpp>\n int main() {}" 
  Find_Boost_Units
)
if(NOT Find_Boost_Units) 
  message(FATAL_ERROR "Boost.Units not found! 
    (cf. CMakeFiles/CMakeError.log, fix, rm CMakeCache.txt and rerun)"
  )
endif() 
#### </Boost.units> ####################################################

#### <Boost.lexical_cast> (mandatory) ##################################
check_cxx_source_compiles(
  "#include <boost/lexical_cast.hpp>\n int main() {}" 
  Find_Boost_Lexical_Cast
)
if(NOT Find_Boost_Lexical_Cast) 
  message(FATAL_ERROR "Boost.lexical_cast not found! 
    (cf. CMakeFiles/CMakeError.log, fix, rm CMakeCache.txt and rerun)"
  )
endif() 
#### </Boost.lexical_cast> #############################################

#### <Blitz> (mandatory) ###############################################
check_cxx_source_compiles( 
  "#include <blitz/array.h>\n int main() {}"
  Find_Blitz
)
if(NOT Find_Blitz) 
  message(FATAL_ERROR "Blitz++ not found!
    (cf. CMakeFiles/CMakeError.log, fix, rm CMakeCache.txt and rerun)"
  )
endif()                                                                
check_cxx_source_runs("
  #include <blitz/array.h>
  int main() { 
    assert(std::string(BZ__compiler_name) == std::string(\"${CMAKE_CXX_COMPILER}\"));
  }
  " Blitz_Configured_With_The_Same_Compiler
)
if (NOT Blitz_Configured_With_The_Same_Compiler)
  message(WARNING "Blitz++ seem not to have been configured with the same compiler!
    Consider reconfiguring Blitz++ with CXX=${CMAKE_CXX_COMPILER} 
    (cf. CMakeFiles/CMakeError.log, fix, rm CMakeCache.txt and rerun)"
  )
endif() 
#### </Blitz> ##########################################################

#### <Boost.program_options> (mandatory) ###############################
foreach(sfx "-mt" "") # tagged installation layout issue               
  set(CMAKE_REQUIRED_LIBRARIES "-lboost_program_options${sfx}")  # TODO? should we use CMAKE_PUSH_CHECK_STATE() and CMAKE_POP_CHECK_STATE() ??
  check_cxx_source_compiles(
    "#include <boost/program_options.hpp>\n int main() { 
      boost::program_options::options_description d; 
    }" 
    Find_Boost_Program_Options
  )
  if (Find_Boost_Program_Options) 
    break()
  else()
    message(STATUS "Retrying without the -mt suffix...")
    unset(Find_Boost_Program_Options CACHE)
  endif()
endforeach()
if(NOT Find_Boost_Program_Options) 
  message(FATAL_ERROR "Boost.Program_Options not found! 
    (cf. CMakeFiles/CMakeError.log, fix, rm CMakeCache.txt and rerun)"
  )
endif()
target_link_libraries(icicle ${CMAKE_REQUIRED_LIBRARIES})
#### </Boost.program_options> ##########################################

#### <OpenMP> (optional) ###############################################
# Not using FIND_PACKAGE(OpenMP) as it relies on C compiler rather than C++ one (TODO: support other options for other compilers?)
if ("${OPENMP}" STREQUAL "NO")   
  message(STATUS "Building without OpenMP (-DOPENMP=NO specified)")
else()
  set(TMP ${CMAKE_CXX_FLAGS}) 
  set(CMAKE_CXX_FLAGS "${CMAKE_CXX_FLAGS} -fopenmp")
  check_cxx_source_compiles(
    "#include <omp.h>\n int main() { omp_set_num_threads(2); }" 
    Find_OpenMP
  )
  if(NOT Find_OpenMP)
    message(WARNING "OpenMP not found (cf. CMakeFiles/CMakeError.log) 
      OpenMP parallelisation will not be available.")
    set(CMAKE_CXX_FLAGS ${TMP}) 
  endif()   
endif()
icicle_option(OPENMP "OpenMP paralellisation" "${Find_OpenMP}")
#### </OpenMP> #########################################################

#### <NetCDF> (optional) ###############################################
if("${NETCDF}" STREQUAL "NO") 
  message(STATUS "Building without netCDF (-DNETCDF=NO specified)")
else()
  set(CMAKE_REQUIRED_LIBRARIES "-lnetcdf_c++4")
  check_cxx_source_compiles(
    "#include <netcdf>\n int main() { netCDF::NcFile *f; }" 
    Find_NetCDF
  )
  if(NOT Find_NetCDF) 
    message(WARNING "
      NetCDF >=4.1.1 not found! (cf. CMakeFiles/CMakeError.log)
      Without it the NetCDF output will not be available.
      After installing it erase the CMakeCache.txt before re-running cmake
    ")
  else()
    set(USE_NETCDF ${Find_NetCDF})
    target_link_libraries(icicle ${CMAKE_REQUIRED_LIBRARIES})
  endif()
endif() 
icicle_option(NETCDF "netCDF output" "${Find_NetCDF}")
#### </NetCDF> #########################################################

#### <Boost.Thread> (optional) #########################################
if ("${THREADS}" STREQUAL "NO") 
  message(STATUS "Building without Boost.Thread (-DTHREADS=NO specified)")
else()
  foreach(sfx "-mt" "") # tagged installation layout issue  
    set(CMAKE_REQUIRED_LIBRARIES "-lboost_thread${sfx}")
    check_cxx_source_compiles(
      "#include <boost/thread.hpp>\n int main() { boost::thread th; }" 
      Find_Boost_Thread
    )
    if (Find_Boost_Thread) 
      break()
    else()
      message(STATUS "Retrying without the -mt suffix...")
      unset(Find_Boost_Thread CACHE)
    endif()
  endforeach()
  if(NOT Find_Boost_Thread) 
    message(WARNING "
      Boost.Thread not found! (cf. CMakeFiles/CMakeError.log) 
      Threads parallelisation will not be available.
      After installing it erase the CMakeCache.txt before re-running cmake
    ")
  else()
    set(USE_BOOST_THREAD ${Find_Boost_Thread})
    target_link_libraries(icicle ${CMAKE_REQUIRED_LIBRARIES})
    set(CMAKE_CXX_FLAGS "${CMAKE_CXX_FLAGS} -pthread")
  endif()
endif()                                                                
icicle_option(THREADS "threads paralellisation using Boost.Thread" "${Find_Boost_Thread}")
#### </Boost.Thread> ###################################################

#### <Boost.MPI> (optional) ############################################
if ("${MPI}" STREQUAL "NO")
  message(STATUS "Building without Boost.MPI (-DMPI=NO specified)")
else()
  foreach(sfx "-mt" "") # tagged installation layout issue 
    set(CMAKE_REQUIRED_LIBRARIES "-lboost_mpi${sfx}")
    check_cxx_source_compiles(
      "#include <boost/mpi.hpp>
       int main() {boost::mpi::communicator().send(1,0,0.);}"
      Find_Boost_MPI
    )
    if (Find_Boost_MPI) 
      break()
    else()
      message(STATUS "Retrying without the -mt suffix...")
      unset(Find_Boost_MPI CACHE)
    endif()
  endforeach()
  if(NOT Find_Boost_MPI)
    message(WARNING "
      Boost.MPI not found! (cf. CMakeFiles/CMakeError.log)
      MPI parallelisation will not be available.
      Possible reasons:
      - a wrapper like mpic++ needs to be used (e.g. export CXX=mpic++)
      - Boost.MPI needs to be installed:
        (after installation delete CMakeCache.txt before running cmake)
    ")
  else()
    set(USE_BOOST_MPI ${Find_Boost_MPI})
    target_link_libraries(icicle ${CMAKE_REQUIRED_LIBRARIES})
  endif()
endif()
icicle_option(MPI "MPI paralellisation using Boost.MPI" "${Find_Boost_MPI}")
#### </Boost.MPI> ######################################################

#### <Boost.Timer> (optional) ##########################################
if ("${TIMER}" STREQUAL "NO")
  message(STATUS "Building without Boost.Timer (-DTIMER=NO specified)")
else()
  foreach(sfx "-mt" "") # tagged installation layout issue     
    set(CMAKE_REQUIRED_LIBRARIES "-lboost_timer${sfx} -lboost_system${sfx}")
    check_cxx_source_compiles(
      "#include <boost/timer/timer.hpp>
       int main() { boost::timer::auto_cpu_timer t; }" 
      Find_Boost_Timer
    )
    if (Find_Boost_Timer) 
      break()
    else()
      message(STATUS "Retrying without the -mt suffix...")
      unset(Find_Boost_Timer CACHE)
    endif()
  endforeach()
  if(NOT Find_Boost_Timer) 
    message(WARNING "
      Boost.Timer (or Boost.System) not found! (cf. CMakeFiles/CMakeError.log) 
      Simulation timing will not be available.
      (after installation delete CMakeCache.txt before running cmake)
    ")
  else()
    set(USE_BOOST_TIMER ${Find_Boost_Timer})
    target_link_libraries(icicle ${CMAKE_REQUIRED_LIBRARIES})
  endif()
endif()                                                                
icicle_option(TIMER "Simulation timing using Boost.Timer" "${Find_Boost_Timer}")
#### </Boost.Timer> ####################################################

#### <Boost.odeint> ####################################################
if ("${ODEINT}" STREQUAL "NO") 
  message(STATUS "Building without Boost.odeint (-DODEINT=NO specified)")
else()
  check_cxx_source_compiles(
    "#include <boost/numeric/odeint.hpp>\n int main() {}" 
    Find_Boost_odeint
  )
  if(NOT Find_Boost_odeint) 
    message(WARNING "
      Boost.odeint not found! (cf. CMakeFiles/CMakeError.log) 
      ODE integration will not be available.
      (after installation delete CMakeCache.txt before running cmake)
    ")
  endif() 
endif()
icicle_option(ODEINT "ODE integration with Boost.odeint" "${Find_Boost_odeint}")
#### </Boost.odeint> ###################################################

if("${CMAKE_BUILD_TYPE}" STREQUAL "Debug") 
  set(INFO_CXX_FLAGS "${CMAKE_CXX_FLAGS_DEBUG} ${CMAKE_CXX_FLAGS}")
elseif("${CMAKE_BUILD_TYPE}" STREQUAL "Release")
  set(INFO_CXX_FLAGS "${CMAKE_CXX_FLAGS_RELEASE} ${CMAKE_CXX_FLAGS}")
else()
  set(INFO_CXX_FLAGS "${CMAKE_CXX_FLAGS}")
endif()
execute_process(COMMAND "whoami" OUTPUT_VARIABLE INFO_WHOAMI OUTPUT_STRIP_TRAILING_WHITESPACE)
execute_process(COMMAND "hostname" OUTPUT_VARIABLE INFO_HOSTNAME OUTPUT_STRIP_TRAILING_WHITESPACE)
execute_process(COMMAND "${CMAKE_CXX_COMPILER}" "--version" COMMAND "head" "-1" OUTPUT_VARIABLE INFO_CXX_VERSION OUTPUT_STRIP_TRAILING_WHITESPACE)
configure_file(${CMAKE_CURRENT_SOURCE_DIR}/cfg.hpp.in ${CMAKE_CURRENT_BINARY_DIR}/src/cfg.hpp)

#find_package(Doxygen)
#if (DOXYGEN_FOUND)
#  #add_subdirectory(doc) (FIXME - cmake-controlled doc build)
#else()
#  message(WARNING "Doxygent not found - 'make doc' will not be available.")
#endif()

enable_testing()

add_subdirectory(tests)
#add_subdirectory(src) 

message(STATUS "-- -- -- -- -- -- -- -- -- -- -- -- -- -- -- -- -- -- -- -- -- -- -- -- -- -- -- --")
feature_summary(WHAT ENABLED_FEATURES DESCRIPTION "Enabled Features (to disable use -DFEATURE=NO):")
feature_summary(WHAT DISABLED_FEATURES DESCRIPTION "Disabled Features (to enable use -DFEATURE=ON):")
message(STATUS "Compilation set-up:
compiler: ${CMAKE_CXX_COMPILER}
version: ${INFO_CXX_VERSION}
flags: ${INFO_CXX_FLAGS}")
message(STATUS "-- -- -- -- -- -- -- -- -- -- -- -- -- -- -- -- -- -- -- -- -- -- -- -- -- -- -- --")<|MERGE_RESOLUTION|>--- conflicted
+++ resolved
@@ -9,15 +9,9 @@
 cmake_minimum_required(VERSION 2.6) # for simplified if-constructs
 #TODO: check which version is needed for FeatureSummary
 
-<<<<<<< HEAD
-set(CMAKE_CXX_FLAGS_RELEASE "-O3 -ffast-math -DNDEBUG") # TODO : FORCE?
-#set(CMAKE_CXX_FLAGS_DEBUG "-O0 -g -DBZ_DEBUG" CACHE STRING "Debug options." FORCE)
-set(CMAKE_CXX_FLAGS_DEBUG "-DBZ_DEBUG" CACHE STRING "Debug options." FORCE)
-=======
 set(CMAKE_CXX_FLAGS_RELEASE "-std=c++0x -O3 -ffast-math -DNDEBUG") # TODO : FORCE?
 #set(CMAKE_CXX_FLAGS_DEBUG "-O0 -g -DBZ_DEBUG" CACHE STRING "Debug options." FORCE)
 set(CMAKE_CXX_FLAGS_DEBUG "-std=c++0x -DBZ_DEBUG" CACHE STRING "Debug options." FORCE)
->>>>>>> 97652491
 
 if(NOT (
   "${CMAKE_BUILD_TYPE}" STREQUAL "Debug" OR 
