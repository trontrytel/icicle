--- conflicted
+++ resolved
@@ -9,11 +9,7 @@
 cmake_minimum_required(VERSION 2.6) # for simplified if-constructs
 
 set(CMAKE_CXX_FLAGS_RELEASE "-O3 -ffast-math -DNDEBUG")
-<<<<<<< HEAD
-set(CMAKE_CXX_FLAGS_DEBUG "-O0 -g -DBZ_DEBUG")
-=======
 set(CMAKE_CXX_FLAGS_DEBUG "-O0 -g -DBZ_DEBUG" CACHE STRING "Debug options." FORCE)
->>>>>>> 4e634158
 
 if(NOT (
   "${CMAKE_BUILD_TYPE}" STREQUAL "Debug" OR 
